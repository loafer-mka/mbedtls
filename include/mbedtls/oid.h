/**
 * \file oid.h
 *
 * \brief Object Identifier (OID) database
 */
/*
 *  Copyright The Mbed TLS Contributors
 *  SPDX-License-Identifier: Apache-2.0
 *
 *  Licensed under the Apache License, Version 2.0 (the "License"); you may
 *  not use this file except in compliance with the License.
 *  You may obtain a copy of the License at
 *
 *  http://www.apache.org/licenses/LICENSE-2.0
 *
 *  Unless required by applicable law or agreed to in writing, software
 *  distributed under the License is distributed on an "AS IS" BASIS, WITHOUT
 *  WARRANTIES OR CONDITIONS OF ANY KIND, either express or implied.
 *  See the License for the specific language governing permissions and
 *  limitations under the License.
 */
#ifndef MBEDTLS_OID_H
#define MBEDTLS_OID_H

#if !defined(MBEDTLS_CONFIG_FILE)
#include "mbedtls/config.h"
#else
#include MBEDTLS_CONFIG_FILE
#endif

#include "mbedtls/asn1.h"
#include "mbedtls/pk.h"

#include <stddef.h>

#if defined(MBEDTLS_CIPHER_C)
#include "mbedtls/cipher.h"
#endif

#if defined(MBEDTLS_MD_C)
#include "mbedtls/md.h"
#endif

#define MBEDTLS_ERR_OID_NOT_FOUND                         -0x002E  /**< OID is not found. */
#define MBEDTLS_ERR_OID_BUF_TOO_SMALL                     -0x000B  /**< output buffer is too small */

/* This is for the benefit of X.509, but defined here in order to avoid
 * having a "backwards" include of x.509.h here */
/*
 * X.509 extension types (internal, arbitrary values for bitsets)
 */
#define MBEDTLS_OID_X509_EXT_AUTHORITY_KEY_IDENTIFIER    (1 << 0)
#define MBEDTLS_OID_X509_EXT_SUBJECT_KEY_IDENTIFIER      (1 << 1)
#define MBEDTLS_OID_X509_EXT_KEY_USAGE                   (1 << 2)
#define MBEDTLS_OID_X509_EXT_CERTIFICATE_POLICIES        (1 << 3)
#define MBEDTLS_OID_X509_EXT_POLICY_MAPPINGS             (1 << 4)
#define MBEDTLS_OID_X509_EXT_SUBJECT_ALT_NAME            (1 << 5)
#define MBEDTLS_OID_X509_EXT_ISSUER_ALT_NAME             (1 << 6)
#define MBEDTLS_OID_X509_EXT_SUBJECT_DIRECTORY_ATTRS     (1 << 7)
#define MBEDTLS_OID_X509_EXT_BASIC_CONSTRAINTS           (1 << 8)
#define MBEDTLS_OID_X509_EXT_NAME_CONSTRAINTS            (1 << 9)
#define MBEDTLS_OID_X509_EXT_POLICY_CONSTRAINTS          (1 << 10)
#define MBEDTLS_OID_X509_EXT_EXTENDED_KEY_USAGE          (1 << 11)
#define MBEDTLS_OID_X509_EXT_CRL_DISTRIBUTION_POINTS     (1 << 12)
#define MBEDTLS_OID_X509_EXT_INIHIBIT_ANYPOLICY          (1 << 13)
#define MBEDTLS_OID_X509_EXT_FRESHEST_CRL                (1 << 14)
#define MBEDTLS_OID_X509_EXT_NS_CERT_TYPE                (1 << 16)

/*
 * Top level OID tuples
 */
#define MBEDTLS_OID_ISO_MEMBER_BODIES           "\x2a"          /* {iso(1) member-body(2)} */
#define MBEDTLS_OID_ISO_IDENTIFIED_ORG          "\x2b"          /* {iso(1) identified-organization(3)} */
#define MBEDTLS_OID_ISO_CCITT_DS                "\x55"          /* {joint-iso-ccitt(2) ds(5)} */
#define MBEDTLS_OID_ISO_ITU_COUNTRY             "\x60"          /* {joint-iso-itu-t(2) country(16)} */

/*
 * ISO Member bodies OID parts
 */
#define MBEDTLS_OID_COUNTRY_US                  "\x86\x48"      /* {us(840)} */
#define MBEDTLS_OID_ORG_RSA_DATA_SECURITY       "\x86\xf7\x0d"  /* {rsadsi(113549)} */
#define MBEDTLS_OID_RSA_COMPANY                 MBEDTLS_OID_ISO_MEMBER_BODIES MBEDTLS_OID_COUNTRY_US \
                                        MBEDTLS_OID_ORG_RSA_DATA_SECURITY /* {iso(1) member-body(2) us(840) rsadsi(113549)} */
#define MBEDTLS_OID_ORG_ANSI_X9_62              "\xce\x3d" /* ansi-X9-62(10045) */
#define MBEDTLS_OID_ANSI_X9_62                  MBEDTLS_OID_ISO_MEMBER_BODIES MBEDTLS_OID_COUNTRY_US \
                                        MBEDTLS_OID_ORG_ANSI_X9_62

/*
 * ISO Identified organization OID parts
 */
#define MBEDTLS_OID_ORG_DOD                     "\x06"          /* {dod(6)} */
#define MBEDTLS_OID_ORG_OIW                     "\x0e"
#define MBEDTLS_OID_OIW_SECSIG                  MBEDTLS_OID_ORG_OIW "\x03"
#define MBEDTLS_OID_OIW_SECSIG_ALG              MBEDTLS_OID_OIW_SECSIG "\x02"
#define MBEDTLS_OID_OIW_SECSIG_SHA1             MBEDTLS_OID_OIW_SECSIG_ALG "\x1a"
#define MBEDTLS_OID_ORG_CERTICOM                "\x81\x04"  /* certicom(132) */
#define MBEDTLS_OID_CERTICOM                    MBEDTLS_OID_ISO_IDENTIFIED_ORG MBEDTLS_OID_ORG_CERTICOM
#define MBEDTLS_OID_ORG_TELETRUST               "\x24" /* teletrust(36) */
#define MBEDTLS_OID_TELETRUST                   MBEDTLS_OID_ISO_IDENTIFIED_ORG MBEDTLS_OID_ORG_TELETRUST

/*
 * ISO ITU OID parts
 */
#define MBEDTLS_OID_ORGANIZATION                "\x01"          /* {organization(1)} */
#define MBEDTLS_OID_ISO_ITU_US_ORG              MBEDTLS_OID_ISO_ITU_COUNTRY MBEDTLS_OID_COUNTRY_US MBEDTLS_OID_ORGANIZATION /* {joint-iso-itu-t(2) country(16) us(840) organization(1)} */

#define MBEDTLS_OID_ORG_GOV                     "\x65"          /* {gov(101)} */
#define MBEDTLS_OID_GOV                         MBEDTLS_OID_ISO_ITU_US_ORG MBEDTLS_OID_ORG_GOV /* {joint-iso-itu-t(2) country(16) us(840) organization(1) gov(101)} */

#define MBEDTLS_OID_ORG_NETSCAPE                "\x86\xF8\x42"  /* {netscape(113730)} */
#define MBEDTLS_OID_NETSCAPE                    MBEDTLS_OID_ISO_ITU_US_ORG MBEDTLS_OID_ORG_NETSCAPE /* Netscape OID {joint-iso-itu-t(2) country(16) us(840) organization(1) netscape(113730)} */

/* ISO arc for standard certificate and CRL extensions */
#define MBEDTLS_OID_ID_CE                       MBEDTLS_OID_ISO_CCITT_DS "\x1D" /**< id-ce OBJECT IDENTIFIER  ::=  {joint-iso-ccitt(2) ds(5) 29} */

#define MBEDTLS_OID_NIST_ALG                    MBEDTLS_OID_GOV "\x03\x04" /** { joint-iso-itu-t(2) country(16) us(840) organization(1) gov(101) csor(3) nistAlgorithm(4) */

/**
 * Private Internet Extensions
 * { iso(1) identified-organization(3) dod(6) internet(1)
 *                      security(5) mechanisms(5) pkix(7) }
 */
#define MBEDTLS_OID_INTERNET                    MBEDTLS_OID_ISO_IDENTIFIED_ORG MBEDTLS_OID_ORG_DOD "\x01"
#define MBEDTLS_OID_PKIX                        MBEDTLS_OID_INTERNET "\x05\x05\x07"

/*
 * Arc for standard naming attributes
 */
#define MBEDTLS_OID_AT                          MBEDTLS_OID_ISO_CCITT_DS "\x04" /**< id-at OBJECT IDENTIFIER ::= {joint-iso-ccitt(2) ds(5) 4} */
#define MBEDTLS_OID_AT_CN                       MBEDTLS_OID_AT "\x03" /**< id-at-commonName AttributeType:= {id-at 3} */
#define MBEDTLS_OID_AT_SUR_NAME                 MBEDTLS_OID_AT "\x04" /**< id-at-surName AttributeType:= {id-at 4} */
#define MBEDTLS_OID_AT_SERIAL_NUMBER            MBEDTLS_OID_AT "\x05" /**< id-at-serialNumber AttributeType:= {id-at 5} */
#define MBEDTLS_OID_AT_COUNTRY                  MBEDTLS_OID_AT "\x06" /**< id-at-countryName AttributeType:= {id-at 6} */
#define MBEDTLS_OID_AT_LOCALITY                 MBEDTLS_OID_AT "\x07" /**< id-at-locality AttributeType:= {id-at 7} */
#define MBEDTLS_OID_AT_STATE                    MBEDTLS_OID_AT "\x08" /**< id-at-state AttributeType:= {id-at 8} */
#define MBEDTLS_OID_AT_ORGANIZATION             MBEDTLS_OID_AT "\x0A" /**< id-at-organizationName AttributeType:= {id-at 10} */
#define MBEDTLS_OID_AT_ORG_UNIT                 MBEDTLS_OID_AT "\x0B" /**< id-at-organizationalUnitName AttributeType:= {id-at 11} */
#define MBEDTLS_OID_AT_TITLE                    MBEDTLS_OID_AT "\x0C" /**< id-at-title AttributeType:= {id-at 12} */
#define MBEDTLS_OID_AT_POSTAL_ADDRESS           MBEDTLS_OID_AT "\x10" /**< id-at-postalAddress AttributeType:= {id-at 16} */
#define MBEDTLS_OID_AT_POSTAL_CODE              MBEDTLS_OID_AT "\x11" /**< id-at-postalCode AttributeType:= {id-at 17} */
#define MBEDTLS_OID_AT_GIVEN_NAME               MBEDTLS_OID_AT "\x2A" /**< id-at-givenName AttributeType:= {id-at 42} */
#define MBEDTLS_OID_AT_INITIALS                 MBEDTLS_OID_AT "\x2B" /**< id-at-initials AttributeType:= {id-at 43} */
#define MBEDTLS_OID_AT_GENERATION_QUALIFIER     MBEDTLS_OID_AT "\x2C" /**< id-at-generationQualifier AttributeType:= {id-at 44} */
#define MBEDTLS_OID_AT_UNIQUE_IDENTIFIER        MBEDTLS_OID_AT "\x2D" /**< id-at-uniqueIdentifier AttributType:= {id-at 45} */
#define MBEDTLS_OID_AT_DN_QUALIFIER             MBEDTLS_OID_AT "\x2E" /**< id-at-dnQualifier AttributeType:= {id-at 46} */
#define MBEDTLS_OID_AT_PSEUDONYM                MBEDTLS_OID_AT "\x41" /**< id-at-pseudonym AttributeType:= {id-at 65} */

#define MBEDTLS_OID_DOMAIN_COMPONENT            "\x09\x92\x26\x89\x93\xF2\x2C\x64\x01\x19" /** id-domainComponent AttributeType:= {itu-t(0) data(9) pss(2342) ucl(19200300) pilot(100) pilotAttributeType(1) domainComponent(25)} */

/*
 * OIDs for standard certificate extensions
 */
#define MBEDTLS_OID_AUTHORITY_KEY_IDENTIFIER    MBEDTLS_OID_ID_CE "\x23" /**< id-ce-authorityKeyIdentifier OBJECT IDENTIFIER ::=  { id-ce 35 } */
#define MBEDTLS_OID_SUBJECT_KEY_IDENTIFIER      MBEDTLS_OID_ID_CE "\x0E" /**< id-ce-subjectKeyIdentifier OBJECT IDENTIFIER ::=  { id-ce 14 } */
#define MBEDTLS_OID_KEY_USAGE                   MBEDTLS_OID_ID_CE "\x0F" /**< id-ce-keyUsage OBJECT IDENTIFIER ::=  { id-ce 15 } */
#define MBEDTLS_OID_CERTIFICATE_POLICIES        MBEDTLS_OID_ID_CE "\x20" /**< id-ce-certificatePolicies OBJECT IDENTIFIER ::=  { id-ce 32 } */
#define MBEDTLS_OID_POLICY_MAPPINGS             MBEDTLS_OID_ID_CE "\x21" /**< id-ce-policyMappings OBJECT IDENTIFIER ::=  { id-ce 33 } */
#define MBEDTLS_OID_SUBJECT_ALT_NAME            MBEDTLS_OID_ID_CE "\x11" /**< id-ce-subjectAltName OBJECT IDENTIFIER ::=  { id-ce 17 } */
#define MBEDTLS_OID_ISSUER_ALT_NAME             MBEDTLS_OID_ID_CE "\x12" /**< id-ce-issuerAltName OBJECT IDENTIFIER ::=  { id-ce 18 } */
#define MBEDTLS_OID_SUBJECT_DIRECTORY_ATTRS     MBEDTLS_OID_ID_CE "\x09" /**< id-ce-subjectDirectoryAttributes OBJECT IDENTIFIER ::=  { id-ce 9 } */
#define MBEDTLS_OID_BASIC_CONSTRAINTS           MBEDTLS_OID_ID_CE "\x13" /**< id-ce-basicConstraints OBJECT IDENTIFIER ::=  { id-ce 19 } */
#define MBEDTLS_OID_NAME_CONSTRAINTS            MBEDTLS_OID_ID_CE "\x1E" /**< id-ce-nameConstraints OBJECT IDENTIFIER ::=  { id-ce 30 } */
#define MBEDTLS_OID_POLICY_CONSTRAINTS          MBEDTLS_OID_ID_CE "\x24" /**< id-ce-policyConstraints OBJECT IDENTIFIER ::=  { id-ce 36 } */
#define MBEDTLS_OID_EXTENDED_KEY_USAGE          MBEDTLS_OID_ID_CE "\x25" /**< id-ce-extKeyUsage OBJECT IDENTIFIER ::= { id-ce 37 } */
#define MBEDTLS_OID_CRL_DISTRIBUTION_POINTS     MBEDTLS_OID_ID_CE "\x1F" /**< id-ce-cRLDistributionPoints OBJECT IDENTIFIER ::=  { id-ce 31 } */
#define MBEDTLS_OID_INIHIBIT_ANYPOLICY          MBEDTLS_OID_ID_CE "\x36" /**< id-ce-inhibitAnyPolicy OBJECT IDENTIFIER ::=  { id-ce 54 } */
#define MBEDTLS_OID_FRESHEST_CRL                MBEDTLS_OID_ID_CE "\x2E" /**< id-ce-freshestCRL OBJECT IDENTIFIER ::=  { id-ce 46 } */

/*
 * Certificate policies
 */
#define MBEDTLS_OID_ANY_POLICY              MBEDTLS_OID_CERTIFICATE_POLICIES "\x00" /**< anyPolicy OBJECT IDENTIFIER ::= { id-ce-certificatePolicies 0 } */

/*
 * Netscape certificate extensions
 */
#define MBEDTLS_OID_NS_CERT                 MBEDTLS_OID_NETSCAPE "\x01"
#define MBEDTLS_OID_NS_CERT_TYPE            MBEDTLS_OID_NS_CERT  "\x01"
#define MBEDTLS_OID_NS_BASE_URL             MBEDTLS_OID_NS_CERT  "\x02"
#define MBEDTLS_OID_NS_REVOCATION_URL       MBEDTLS_OID_NS_CERT  "\x03"
#define MBEDTLS_OID_NS_CA_REVOCATION_URL    MBEDTLS_OID_NS_CERT  "\x04"
#define MBEDTLS_OID_NS_RENEWAL_URL          MBEDTLS_OID_NS_CERT  "\x07"
#define MBEDTLS_OID_NS_CA_POLICY_URL        MBEDTLS_OID_NS_CERT  "\x08"
#define MBEDTLS_OID_NS_SSL_SERVER_NAME      MBEDTLS_OID_NS_CERT  "\x0C"
#define MBEDTLS_OID_NS_COMMENT              MBEDTLS_OID_NS_CERT  "\x0D"
#define MBEDTLS_OID_NS_DATA_TYPE            MBEDTLS_OID_NETSCAPE "\x02"
#define MBEDTLS_OID_NS_CERT_SEQUENCE        MBEDTLS_OID_NS_DATA_TYPE "\x05"

/*
 * OIDs for CRL extensions
 */
#define MBEDTLS_OID_PRIVATE_KEY_USAGE_PERIOD    MBEDTLS_OID_ID_CE "\x10"
#define MBEDTLS_OID_CRL_NUMBER                  MBEDTLS_OID_ID_CE "\x14" /**< id-ce-cRLNumber OBJECT IDENTIFIER ::= { id-ce 20 } */

/*
 * X.509 v3 Extended key usage OIDs
 */
#define MBEDTLS_OID_ANY_EXTENDED_KEY_USAGE      MBEDTLS_OID_EXTENDED_KEY_USAGE "\x00" /**< anyExtendedKeyUsage OBJECT IDENTIFIER ::= { id-ce-extKeyUsage 0 } */

#define MBEDTLS_OID_KP                          MBEDTLS_OID_PKIX "\x03" /**< id-kp OBJECT IDENTIFIER ::= { id-pkix 3 } */
#define MBEDTLS_OID_SERVER_AUTH                 MBEDTLS_OID_KP "\x01" /**< id-kp-serverAuth OBJECT IDENTIFIER ::= { id-kp 1 } */
#define MBEDTLS_OID_CLIENT_AUTH                 MBEDTLS_OID_KP "\x02" /**< id-kp-clientAuth OBJECT IDENTIFIER ::= { id-kp 2 } */
#define MBEDTLS_OID_CODE_SIGNING                MBEDTLS_OID_KP "\x03" /**< id-kp-codeSigning OBJECT IDENTIFIER ::= { id-kp 3 } */
#define MBEDTLS_OID_EMAIL_PROTECTION            MBEDTLS_OID_KP "\x04" /**< id-kp-emailProtection OBJECT IDENTIFIER ::= { id-kp 4 } */
#define MBEDTLS_OID_TIME_STAMPING               MBEDTLS_OID_KP "\x08" /**< id-kp-timeStamping OBJECT IDENTIFIER ::= { id-kp 8 } */
#define MBEDTLS_OID_OCSP_SIGNING                MBEDTLS_OID_KP "\x09" /**< id-kp-OCSPSigning OBJECT IDENTIFIER ::= { id-kp 9 } */

/**
 * Wi-SUN Alliance Field Area Network
 * { iso(1) identified-organization(3) dod(6) internet(1)
 *                      private(4) enterprise(1) WiSUN(45605) FieldAreaNetwork(1) }
 */
#define MBEDTLS_OID_WISUN_FAN                   MBEDTLS_OID_INTERNET "\x04\x01\x82\xe4\x25\x01"

#define MBEDTLS_OID_ON                          MBEDTLS_OID_PKIX "\x08" /**< id-on OBJECT IDENTIFIER ::= { id-pkix 8 } */
#define MBEDTLS_OID_ON_HW_MODULE_NAME           MBEDTLS_OID_ON "\x04" /**< id-on-hardwareModuleName OBJECT IDENTIFIER ::= { id-on 4 } */

/*
 * PKCS definition OIDs
 */

#define MBEDTLS_OID_PKCS                MBEDTLS_OID_RSA_COMPANY "\x01" /**< pkcs OBJECT IDENTIFIER ::= { iso(1) member-body(2) us(840) rsadsi(113549) 1 } */
#define MBEDTLS_OID_PKCS1               MBEDTLS_OID_PKCS "\x01" /**< pkcs-1 OBJECT IDENTIFIER ::= { iso(1) member-body(2) us(840) rsadsi(113549) pkcs(1) 1 } */
#define MBEDTLS_OID_PKCS5               MBEDTLS_OID_PKCS "\x05" /**< pkcs-5 OBJECT IDENTIFIER ::= { iso(1) member-body(2) us(840) rsadsi(113549) pkcs(1) 5 } */
#define MBEDTLS_OID_PKCS9               MBEDTLS_OID_PKCS "\x09" /**< pkcs-9 OBJECT IDENTIFIER ::= { iso(1) member-body(2) us(840) rsadsi(113549) pkcs(1) 9 } */
#define MBEDTLS_OID_PKCS12              MBEDTLS_OID_PKCS "\x0c" /**< pkcs-12 OBJECT IDENTIFIER ::= { iso(1) member-body(2) us(840) rsadsi(113549) pkcs(1) 12 } */

/*
 * PKCS#1 OIDs
 */
#define MBEDTLS_OID_PKCS1_RSA           MBEDTLS_OID_PKCS1 "\x01" /**< rsaEncryption OBJECT IDENTIFIER ::= { pkcs-1 1 } */
#define MBEDTLS_OID_PKCS1_MD2           MBEDTLS_OID_PKCS1 "\x02" /**< md2WithRSAEncryption ::= { pkcs-1 2 } */
#define MBEDTLS_OID_PKCS1_MD4           MBEDTLS_OID_PKCS1 "\x03" /**< md4WithRSAEncryption ::= { pkcs-1 3 } */
#define MBEDTLS_OID_PKCS1_MD5           MBEDTLS_OID_PKCS1 "\x04" /**< md5WithRSAEncryption ::= { pkcs-1 4 } */
#define MBEDTLS_OID_PKCS1_SHA1          MBEDTLS_OID_PKCS1 "\x05" /**< sha1WithRSAEncryption ::= { pkcs-1 5 } */
#define MBEDTLS_OID_PKCS1_SHA224        MBEDTLS_OID_PKCS1 "\x0e" /**< sha224WithRSAEncryption ::= { pkcs-1 14 } */
#define MBEDTLS_OID_PKCS1_SHA256        MBEDTLS_OID_PKCS1 "\x0b" /**< sha256WithRSAEncryption ::= { pkcs-1 11 } */
#define MBEDTLS_OID_PKCS1_SHA384        MBEDTLS_OID_PKCS1 "\x0c" /**< sha384WithRSAEncryption ::= { pkcs-1 12 } */
#define MBEDTLS_OID_PKCS1_SHA512        MBEDTLS_OID_PKCS1 "\x0d" /**< sha512WithRSAEncryption ::= { pkcs-1 13 } */

#define MBEDTLS_OID_RSA_SHA_OBS         "\x2B\x0E\x03\x02\x1D"

#define MBEDTLS_OID_PKCS9_EMAIL         MBEDTLS_OID_PKCS9 "\x01" /**< emailAddress AttributeType ::= { pkcs-9 1 } */

/* RFC 4055 */
#define MBEDTLS_OID_RSASSA_PSS          MBEDTLS_OID_PKCS1 "\x0a" /**< id-RSASSA-PSS ::= { pkcs-1 10 } */
#define MBEDTLS_OID_MGF1                MBEDTLS_OID_PKCS1 "\x08" /**< id-mgf1 ::= { pkcs-1 8 } */

/*
 * Digest algorithms
 */
#define MBEDTLS_OID_DIGEST_ALG_MD2              MBEDTLS_OID_RSA_COMPANY "\x02\x02" /**< id-mbedtls_md2 OBJECT IDENTIFIER ::= { iso(1) member-body(2) us(840) rsadsi(113549) digestAlgorithm(2) 2 } */
#define MBEDTLS_OID_DIGEST_ALG_MD4              MBEDTLS_OID_RSA_COMPANY "\x02\x04" /**< id-mbedtls_md4 OBJECT IDENTIFIER ::= { iso(1) member-body(2) us(840) rsadsi(113549) digestAlgorithm(2) 4 } */
#define MBEDTLS_OID_DIGEST_ALG_MD5              MBEDTLS_OID_RSA_COMPANY "\x02\x05" /**< id-mbedtls_md5 OBJECT IDENTIFIER ::= { iso(1) member-body(2) us(840) rsadsi(113549) digestAlgorithm(2) 5 } */
#define MBEDTLS_OID_DIGEST_ALG_SHA1             MBEDTLS_OID_ISO_IDENTIFIED_ORG MBEDTLS_OID_OIW_SECSIG_SHA1 /**< id-mbedtls_sha1 OBJECT IDENTIFIER ::= { iso(1) identified-organization(3) oiw(14) secsig(3) algorithms(2) 26 } */
#define MBEDTLS_OID_DIGEST_ALG_SHA224           MBEDTLS_OID_NIST_ALG "\x02\x04" /**< id-sha224 OBJECT IDENTIFIER ::= { joint-iso-itu-t(2) country(16) us(840) organization(1) gov(101) csor(3) nistalgorithm(4) hashalgs(2) 4 } */
#define MBEDTLS_OID_DIGEST_ALG_SHA256           MBEDTLS_OID_NIST_ALG "\x02\x01" /**< id-mbedtls_sha256 OBJECT IDENTIFIER ::= { joint-iso-itu-t(2) country(16) us(840) organization(1) gov(101) csor(3) nistalgorithm(4) hashalgs(2) 1 } */

#define MBEDTLS_OID_DIGEST_ALG_SHA384           MBEDTLS_OID_NIST_ALG "\x02\x02" /**< id-sha384 OBJECT IDENTIFIER ::= { joint-iso-itu-t(2) country(16) us(840) organization(1) gov(101) csor(3) nistalgorithm(4) hashalgs(2) 2 } */

#define MBEDTLS_OID_DIGEST_ALG_SHA512           MBEDTLS_OID_NIST_ALG "\x02\x03" /**< id-mbedtls_sha512 OBJECT IDENTIFIER ::= { joint-iso-itu-t(2) country(16) us(840) organization(1) gov(101) csor(3) nistalgorithm(4) hashalgs(2) 3 } */

#define MBEDTLS_OID_DIGEST_ALG_RIPEMD160        MBEDTLS_OID_TELETRUST "\x03\x02\x01" /**< id-ripemd160 OBJECT IDENTIFIER :: { iso(1) identified-organization(3) teletrust(36) algorithm(3) hashAlgorithm(2) ripemd160(1) } */

#define MBEDTLS_OID_HMAC_SHA1                   MBEDTLS_OID_RSA_COMPANY "\x02\x07" /**< id-hmacWithSHA1 OBJECT IDENTIFIER ::= { iso(1) member-body(2) us(840) rsadsi(113549) digestAlgorithm(2) 7 } */

#define MBEDTLS_OID_HMAC_SHA224                 MBEDTLS_OID_RSA_COMPANY "\x02\x08" /**< id-hmacWithSHA224 OBJECT IDENTIFIER ::= { iso(1) member-body(2) us(840) rsadsi(113549) digestAlgorithm(2) 8 } */

#define MBEDTLS_OID_HMAC_SHA256                 MBEDTLS_OID_RSA_COMPANY "\x02\x09" /**< id-hmacWithSHA256 OBJECT IDENTIFIER ::= { iso(1) member-body(2) us(840) rsadsi(113549) digestAlgorithm(2) 9 } */

#define MBEDTLS_OID_HMAC_SHA384                 MBEDTLS_OID_RSA_COMPANY "\x02\x0A" /**< id-hmacWithSHA384 OBJECT IDENTIFIER ::= { iso(1) member-body(2) us(840) rsadsi(113549) digestAlgorithm(2) 10 } */

#define MBEDTLS_OID_HMAC_SHA512                 MBEDTLS_OID_RSA_COMPANY "\x02\x0B" /**< id-hmacWithSHA512 OBJECT IDENTIFIER ::= { iso(1) member-body(2) us(840) rsadsi(113549) digestAlgorithm(2) 11 } */

/*
 * Encryption algorithms
 */
#define MBEDTLS_OID_DES_CBC                     MBEDTLS_OID_ISO_IDENTIFIED_ORG MBEDTLS_OID_OIW_SECSIG_ALG "\x07" /**< desCBC OBJECT IDENTIFIER ::= { iso(1) identified-organization(3) oiw(14) secsig(3) algorithms(2) 7 } */
<<<<<<< HEAD
#define MBEDTLS_OID_RC2_CBC                     MBEDTLS_OID_RSA_COMPANY "\x03\x02" /**< rc2-cbc OBJECT IDENTIFIER ::= { iso(1) member-body(2) -- us(840) rsadsi(113549) encryptionAlgorithm(3) 2 } */
=======
//#define MBEDTLS_OID_RC2_CBC                     MBEDTLS_OID_RSA_COMPANY "\x03\x02" /**< rc2-cbc OBJECT IDENTIFIER ::= { iso(1) member-body(2) -- us(840) rsadsi(113549) encryptionAlgorithm(3) 2 } */
>>>>>>> 1746188b
#define MBEDTLS_OID_DES_EDE3_CBC                MBEDTLS_OID_RSA_COMPANY "\x03\x07" /**< des-ede3-cbc OBJECT IDENTIFIER ::= { iso(1) member-body(2) -- us(840) rsadsi(113549) encryptionAlgorithm(3) 7 } */
#define MBEDTLS_OID_AES                         MBEDTLS_OID_NIST_ALG "\x01" /** aes OBJECT IDENTIFIER ::= { joint-iso-itu-t(2) country(16) us(840) organization(1) gov(101) csor(3) nistAlgorithm(4) 1 } */
#define MBEDTLS_OID_AES128_CBC                  MBEDTLS_OID_AES "\x02" /** id-aes128-cbc     OBJECT IDENTIFIER ::= { aes 2 } */
#define MBEDTLS_OID_AES256_CBC                  MBEDTLS_OID_AES "\x2a" /** id-aes256-cbc     OBJECT IDENTIFIER ::= { aes 42 } */

/*
 * Key Wrapping algorithms
 */
/*
 * RFC 5649
 */
#define MBEDTLS_OID_AES128_KW                   MBEDTLS_OID_AES "\x05" /** id-aes128-wrap     OBJECT IDENTIFIER ::= { aes 5 } */
#define MBEDTLS_OID_AES128_KWP                  MBEDTLS_OID_AES "\x08" /** id-aes128-wrap-pad OBJECT IDENTIFIER ::= { aes 8 } */
#define MBEDTLS_OID_AES192_KW                   MBEDTLS_OID_AES "\x19" /** id-aes192-wrap     OBJECT IDENTIFIER ::= { aes 25 } */
#define MBEDTLS_OID_AES192_KWP                  MBEDTLS_OID_AES "\x1c" /** id-aes192-wrap-pad OBJECT IDENTIFIER ::= { aes 28 } */
#define MBEDTLS_OID_AES256_KW                   MBEDTLS_OID_AES "\x2d" /** id-aes256-wrap     OBJECT IDENTIFIER ::= { aes 45 } */
#define MBEDTLS_OID_AES256_KWP                  MBEDTLS_OID_AES "\x30" /** id-aes256-wrap-pad OBJECT IDENTIFIER ::= { aes 48 } */
/*
 * PKCS#5 OIDs
 */
#define MBEDTLS_OID_PKCS5_PBKDF2                MBEDTLS_OID_PKCS5 "\x0c" /**< id-PBKDF2 OBJECT IDENTIFIER ::= {pkcs-5 12} */
#define MBEDTLS_OID_PKCS5_PBES2                 MBEDTLS_OID_PKCS5 "\x0d" /**< id-PBES2 OBJECT IDENTIFIER ::= {pkcs-5 13} */
#define MBEDTLS_OID_PKCS5_PBMAC1                MBEDTLS_OID_PKCS5 "\x0e" /**< id-PBMAC1 OBJECT IDENTIFIER ::= {pkcs-5 14} */

/*
 * PKCS#5 PBES1 algorithms
 */
#define MBEDTLS_OID_PKCS5_PBE_MD2_DES_CBC       MBEDTLS_OID_PKCS5 "\x01" /**< pbeWithMD2AndDES-CBC OBJECT IDENTIFIER ::= {pkcs-5 1} */
#define MBEDTLS_OID_PKCS5_PBE_MD2_RC2_CBC       MBEDTLS_OID_PKCS5 "\x04" /**< pbeWithMD2AndRC2-CBC OBJECT IDENTIFIER ::= {pkcs-5 4} */
#define MBEDTLS_OID_PKCS5_PBE_MD5_DES_CBC       MBEDTLS_OID_PKCS5 "\x03" /**< pbeWithMD5AndDES-CBC OBJECT IDENTIFIER ::= {pkcs-5 3} */
#define MBEDTLS_OID_PKCS5_PBE_MD5_RC2_CBC       MBEDTLS_OID_PKCS5 "\x06" /**< pbeWithMD5AndRC2-CBC OBJECT IDENTIFIER ::= {pkcs-5 6} */
#define MBEDTLS_OID_PKCS5_PBE_SHA1_DES_CBC      MBEDTLS_OID_PKCS5 "\x0a" /**< pbeWithSHA1AndDES-CBC OBJECT IDENTIFIER ::= {pkcs-5 10} */
#define MBEDTLS_OID_PKCS5_PBE_SHA1_RC2_CBC      MBEDTLS_OID_PKCS5 "\x0b" /**< pbeWithSHA1AndRC2-CBC OBJECT IDENTIFIER ::= {pkcs-5 11} */

/*
 * PKCS#8 OIDs
 */
#define MBEDTLS_OID_PKCS9_CSR_EXT_REQ           MBEDTLS_OID_PKCS9 "\x0e" /**< extensionRequest OBJECT IDENTIFIER ::= {pkcs-9 14} */

/*
 * PKCS#12 PBE OIDs
 */
#define MBEDTLS_OID_PKCS12_PBE                      MBEDTLS_OID_PKCS12 "\x01" /**< pkcs-12PbeIds OBJECT IDENTIFIER ::= {pkcs-12 1} */

#define MBEDTLS_OID_PKCS12_PBE_SHA1_RC4_128         MBEDTLS_OID_PKCS12_PBE "\x01" /**< pbeWithSHAAnd128BitRC4 OBJECT IDENTIFIER ::= {pkcs-12PbeIds 1} */
#define MBEDTLS_OID_PKCS12_PBE_SHA1_RC4_40          MBEDTLS_OID_PKCS12_PBE "\x02" /**< pbeWithSHAAnd40BitRC4 OBJECT IDENTIFIER ::= {pkcs-12PbeIds 2} */
#define MBEDTLS_OID_PKCS12_PBE_SHA1_DES3_EDE_CBC    MBEDTLS_OID_PKCS12_PBE "\x03" /**< pbeWithSHAAnd3-KeyTripleDES-CBC OBJECT IDENTIFIER ::= {pkcs-12PbeIds 3} */
#define MBEDTLS_OID_PKCS12_PBE_SHA1_DES2_EDE_CBC    MBEDTLS_OID_PKCS12_PBE "\x04" /**< pbeWithSHAAnd2-KeyTripleDES-CBC OBJECT IDENTIFIER ::= {pkcs-12PbeIds 4} */
#define MBEDTLS_OID_PKCS12_PBE_SHA1_RC2_128_CBC     MBEDTLS_OID_PKCS12_PBE "\x05" /**< pbeWithSHAAnd128BitRC2-CBC OBJECT IDENTIFIER ::= {pkcs-12PbeIds 5} */
#define MBEDTLS_OID_PKCS12_PBE_SHA1_RC2_40_CBC      MBEDTLS_OID_PKCS12_PBE "\x06" /**< pbeWithSHAAnd40BitRC2-CBC OBJECT IDENTIFIER ::= {pkcs-12PbeIds 6} */

/*
 * EC key algorithms from RFC 5480
 */

/* id-ecPublicKey OBJECT IDENTIFIER ::= {
 *       iso(1) member-body(2) us(840) ansi-X9-62(10045) keyType(2) 1 } */
#define MBEDTLS_OID_EC_ALG_UNRESTRICTED         MBEDTLS_OID_ANSI_X9_62 "\x02\01"

/*   id-ecDH OBJECT IDENTIFIER ::= {
 *     iso(1) identified-organization(3) certicom(132)
 *     schemes(1) ecdh(12) } */
#define MBEDTLS_OID_EC_ALG_ECDH                 MBEDTLS_OID_CERTICOM "\x01\x0c"

/*
 * ECParameters namedCurve identifiers, from RFC 5480, RFC 5639, and SEC2
 */

/* secp192r1 OBJECT IDENTIFIER ::= {
 *   iso(1) member-body(2) us(840) ansi-X9-62(10045) curves(3) prime(1) 1 } */
#define MBEDTLS_OID_EC_GRP_SECP192R1        MBEDTLS_OID_ANSI_X9_62 "\x03\x01\x01"

/* secp224r1 OBJECT IDENTIFIER ::= {
 *   iso(1) identified-organization(3) certicom(132) curve(0) 33 } */
#define MBEDTLS_OID_EC_GRP_SECP224R1        MBEDTLS_OID_CERTICOM "\x00\x21"

/* secp256r1 OBJECT IDENTIFIER ::= {
 *   iso(1) member-body(2) us(840) ansi-X9-62(10045) curves(3) prime(1) 7 } */
#define MBEDTLS_OID_EC_GRP_SECP256R1        MBEDTLS_OID_ANSI_X9_62 "\x03\x01\x07"

/* secp384r1 OBJECT IDENTIFIER ::= {
 *   iso(1) identified-organization(3) certicom(132) curve(0) 34 } */
#define MBEDTLS_OID_EC_GRP_SECP384R1        MBEDTLS_OID_CERTICOM "\x00\x22"

/* secp521r1 OBJECT IDENTIFIER ::= {
 *   iso(1) identified-organization(3) certicom(132) curve(0) 35 } */
#define MBEDTLS_OID_EC_GRP_SECP521R1        MBEDTLS_OID_CERTICOM "\x00\x23"

/* secp192k1 OBJECT IDENTIFIER ::= {
 *   iso(1) identified-organization(3) certicom(132) curve(0) 31 } */
#define MBEDTLS_OID_EC_GRP_SECP192K1        MBEDTLS_OID_CERTICOM "\x00\x1f"

/* secp224k1 OBJECT IDENTIFIER ::= {
 *   iso(1) identified-organization(3) certicom(132) curve(0) 32 } */
#define MBEDTLS_OID_EC_GRP_SECP224K1        MBEDTLS_OID_CERTICOM "\x00\x20"

/* secp256k1 OBJECT IDENTIFIER ::= {
 *   iso(1) identified-organization(3) certicom(132) curve(0) 10 } */
#define MBEDTLS_OID_EC_GRP_SECP256K1        MBEDTLS_OID_CERTICOM "\x00\x0a"

/* RFC 5639 4.1
 * ecStdCurvesAndGeneration OBJECT IDENTIFIER::= {iso(1)
 * identified-organization(3) teletrust(36) algorithm(3) signature-
 * algorithm(3) ecSign(2) 8}
 * ellipticCurve OBJECT IDENTIFIER ::= {ecStdCurvesAndGeneration 1}
 * versionOne OBJECT IDENTIFIER ::= {ellipticCurve 1} */
#define MBEDTLS_OID_EC_BRAINPOOL_V1         MBEDTLS_OID_TELETRUST "\x03\x03\x02\x08\x01\x01"

/* brainpoolP256r1 OBJECT IDENTIFIER ::= {versionOne 7} */
#define MBEDTLS_OID_EC_GRP_BP256R1          MBEDTLS_OID_EC_BRAINPOOL_V1 "\x07"

/* brainpoolP384r1 OBJECT IDENTIFIER ::= {versionOne 11} */
#define MBEDTLS_OID_EC_GRP_BP384R1          MBEDTLS_OID_EC_BRAINPOOL_V1 "\x0B"

/* brainpoolP512r1 OBJECT IDENTIFIER ::= {versionOne 13} */
#define MBEDTLS_OID_EC_GRP_BP512R1          MBEDTLS_OID_EC_BRAINPOOL_V1 "\x0D"

/*
 * SEC1 C.1
 *
 * prime-field OBJECT IDENTIFIER ::= { id-fieldType 1 }
 * id-fieldType OBJECT IDENTIFIER ::= { ansi-X9-62 fieldType(1)}
 */
#define MBEDTLS_OID_ANSI_X9_62_FIELD_TYPE   MBEDTLS_OID_ANSI_X9_62 "\x01"
#define MBEDTLS_OID_ANSI_X9_62_PRIME_FIELD  MBEDTLS_OID_ANSI_X9_62_FIELD_TYPE "\x01"

/*
 * ECDSA signature identifiers, from RFC 5480
 */
#define MBEDTLS_OID_ANSI_X9_62_SIG          MBEDTLS_OID_ANSI_X9_62 "\x04" /* signatures(4) */
#define MBEDTLS_OID_ANSI_X9_62_SIG_SHA2     MBEDTLS_OID_ANSI_X9_62_SIG "\x03" /* ecdsa-with-SHA2(3) */

/* ecdsa-with-SHA1 OBJECT IDENTIFIER ::= {
 *   iso(1) member-body(2) us(840) ansi-X9-62(10045) signatures(4) 1 } */
#define MBEDTLS_OID_ECDSA_SHA1              MBEDTLS_OID_ANSI_X9_62_SIG "\x01"

/* ecdsa-with-SHA224 OBJECT IDENTIFIER ::= {
 *   iso(1) member-body(2) us(840) ansi-X9-62(10045) signatures(4)
 *   ecdsa-with-SHA2(3) 1 } */
#define MBEDTLS_OID_ECDSA_SHA224            MBEDTLS_OID_ANSI_X9_62_SIG_SHA2 "\x01"

/* ecdsa-with-SHA256 OBJECT IDENTIFIER ::= {
 *   iso(1) member-body(2) us(840) ansi-X9-62(10045) signatures(4)
 *   ecdsa-with-SHA2(3) 2 } */
#define MBEDTLS_OID_ECDSA_SHA256            MBEDTLS_OID_ANSI_X9_62_SIG_SHA2 "\x02"

/* ecdsa-with-SHA384 OBJECT IDENTIFIER ::= {
 *   iso(1) member-body(2) us(840) ansi-X9-62(10045) signatures(4)
 *   ecdsa-with-SHA2(3) 3 } */
#define MBEDTLS_OID_ECDSA_SHA384            MBEDTLS_OID_ANSI_X9_62_SIG_SHA2 "\x03"

/* ecdsa-with-SHA512 OBJECT IDENTIFIER ::= {
 *   iso(1) member-body(2) us(840) ansi-X9-62(10045) signatures(4)
 *   ecdsa-with-SHA2(3) 4 } */
#define MBEDTLS_OID_ECDSA_SHA512            MBEDTLS_OID_ANSI_X9_62_SIG_SHA2 "\x04"

#ifdef __cplusplus
extern "C" {
#endif

/**
 * \brief Base OID descriptor structure
 */
typedef struct mbedtls_oid_descriptor_t
{
    const char *asn1;               /*!< OID ASN.1 representation       */
    size_t asn1_len;                /*!< length of asn1                 */
#if !defined(MBEDTLS_X509_REMOVE_INFO)
    const char *name;               /*!< official name (e.g. from RFC)  */
    const char *description;        /*!< human friendly description     */
#endif
} mbedtls_oid_descriptor_t;

/**
 * \brief           Translate an ASN.1 OID into its numeric representation
 *                  (e.g. "\x2A\x86\x48\x86\xF7\x0D" into "1.2.840.113549")
 *
 * \param buf       buffer to put representation in
 * \param size      size of the buffer
 * \param oid       OID to translate
 *
 * \return          Length of the string written (excluding final NULL) or
 *                  MBEDTLS_ERR_OID_BUF_TOO_SMALL in case of error
 */
int mbedtls_oid_get_numeric_string( char *buf, size_t size, const mbedtls_asn1_buf *oid );

/**
 * \brief          Translate an X.509 extension OID into local values
 *
 * \param oid      OID to use
 * \param ext_type place to store the extension type
 *
 * \return         0 if successful, or MBEDTLS_ERR_OID_NOT_FOUND
 */
int mbedtls_oid_get_x509_ext_type( const mbedtls_asn1_buf *oid, int *ext_type );

/**
 * \brief          Translate an X.509 attribute type OID into the short name
 *                 (e.g. the OID for an X520 Common Name into "CN")
 *
 * \param oid      OID to use
 * \param short_name    place to store the string pointer
 *
 * \return         0 if successful, or MBEDTLS_ERR_OID_NOT_FOUND
 */
int mbedtls_oid_get_attr_short_name( const mbedtls_asn1_buf *oid, const char **short_name );

/**
 * \brief          Translate PublicKeyAlgorithm OID into pk_type
 *
 * \param oid      OID to use
 * \param pk_alg   place to store public key algorithm
 *
 * \return         0 if successful, or MBEDTLS_ERR_OID_NOT_FOUND
 */
int mbedtls_oid_get_pk_alg( const mbedtls_asn1_buf *oid, mbedtls_pk_type_t *pk_alg );

/**
 * \brief          Translate pk_type into PublicKeyAlgorithm OID
 *
 * \param pk_alg   Public key type to look for
 * \param oid      place to store ASN.1 OID string pointer
 * \param olen     length of the OID
 *
 * \return         0 if successful, or MBEDTLS_ERR_OID_NOT_FOUND
 */
int mbedtls_oid_get_oid_by_pk_alg( mbedtls_pk_type_t pk_alg,
                           const char **oid, size_t *olen );

#if defined(MBEDTLS_ECP_C)
/**
 * \brief          Translate NamedCurve OID into an EC group identifier
 *
 * \param oid      OID to use
 * \param grp_id   place to store group id
 *
 * \return         0 if successful, or MBEDTLS_ERR_OID_NOT_FOUND
 */
int mbedtls_oid_get_ec_grp( const mbedtls_asn1_buf *oid, mbedtls_ecp_group_id *grp_id );

/**
 * \brief          Translate EC group identifier into NamedCurve OID
 *
 * \param grp_id   EC group identifier
 * \param oid      place to store ASN.1 OID string pointer
 * \param olen     length of the OID
 *
 * \return         0 if successful, or MBEDTLS_ERR_OID_NOT_FOUND
 */
int mbedtls_oid_get_oid_by_ec_grp( mbedtls_ecp_group_id grp_id,
                           const char **oid, size_t *olen );
#endif /* MBEDTLS_ECP_C */

#if defined(MBEDTLS_MD_C)
/**
 * \brief          Translate SignatureAlgorithm OID into md_type and pk_type
 *
 * \param oid      OID to use
 * \param md_alg   place to store message digest algorithm
 * \param pk_alg   place to store public key algorithm
 *
 * \return         0 if successful, or MBEDTLS_ERR_OID_NOT_FOUND
 */
int mbedtls_oid_get_sig_alg( const mbedtls_asn1_buf *oid,
                     mbedtls_md_type_t *md_alg, mbedtls_pk_type_t *pk_alg );

/**
 * \brief          Translate SignatureAlgorithm OID into description
 *
 * \param oid      OID to use
 * \param desc     place to store string pointer
 *
 * \return         0 if successful, or MBEDTLS_ERR_OID_NOT_FOUND
 */
int mbedtls_oid_get_sig_alg_desc( const mbedtls_asn1_buf *oid, const char **desc );

/**
 * \brief          Translate md_type and pk_type into SignatureAlgorithm OID
 *
 * \param md_alg   message digest algorithm
 * \param pk_alg   public key algorithm
 * \param oid      place to store ASN.1 OID string pointer
 * \param olen     length of the OID
 *
 * \return         0 if successful, or MBEDTLS_ERR_OID_NOT_FOUND
 */
int mbedtls_oid_get_oid_by_sig_alg( mbedtls_pk_type_t pk_alg, mbedtls_md_type_t md_alg,
                            const char **oid, size_t *olen );

/**
 * \brief          Translate hash algorithm OID into md_type
 *
 * \param oid      OID to use
 * \param md_alg   place to store message digest algorithm
 *
 * \return         0 if successful, or MBEDTLS_ERR_OID_NOT_FOUND
 */
int mbedtls_oid_get_md_alg( const mbedtls_asn1_buf *oid, mbedtls_md_type_t *md_alg );

/**
 * \brief          Translate hmac algorithm OID into md_type
 *
 * \param oid      OID to use
 * \param md_hmac  place to store message hmac algorithm
 *
 * \return         0 if successful, or MBEDTLS_ERR_OID_NOT_FOUND
 */
int mbedtls_oid_get_md_hmac( const mbedtls_asn1_buf *oid, mbedtls_md_type_t *md_hmac );

/**
 * \brief          Translate hmac algorithm identifier into hmac algorithm OID
 *
 * \param md_hmac  hmac algorithm identifier
 * \param oid      place to store ASN.1 OID string pointer
 * \param olen     length of the OID
 *
 * \return         0 if successful, or MBEDTLS_ERR_OID_NOT_FOUND
 */
int mbedtls_oid_get_oid_by_md_hmac( mbedtls_md_type_t md_hmac,
                                    const char **oid, size_t *olen );
#endif /* MBEDTLS_MD_C */

#if !defined(MBEDTLS_X509_REMOVE_INFO)
/**
 * \brief          Translate Extended Key Usage OID into description
 *
 * \param oid      OID to use
 * \param desc     place to store string pointer
 *
 * \return         0 if successful, or MBEDTLS_ERR_OID_NOT_FOUND
 */
int mbedtls_oid_get_extended_key_usage( const mbedtls_asn1_buf *oid, const char **desc );
#endif

/**
 * \brief          Translate certificate policies OID into description
 *
 * \param oid      OID to use
 * \param desc     place to store string pointer
 *
 * \return         0 if successful, or MBEDTLS_ERR_OID_NOT_FOUND
 */
int mbedtls_oid_get_certificate_policies( const mbedtls_asn1_buf *oid, const char **desc );

/**
 * \brief          Translate md_type into hash algorithm OID
 *
 * \param md_alg   message digest algorithm
 * \param oid      place to store ASN.1 OID string pointer
 * \param olen     length of the OID
 *
 * \return         0 if successful, or MBEDTLS_ERR_OID_NOT_FOUND
 */
int mbedtls_oid_get_oid_by_md( mbedtls_md_type_t md_alg, const char **oid, size_t *olen );

#if defined(MBEDTLS_CIPHER_C)
/**
 * \brief          Translate encryption algorithm OID into cipher_type
 *
 * \param oid           OID to use
 * \param cipher_alg    place to store cipher algorithm
 *
 * \return         0 if successful, or MBEDTLS_ERR_OID_NOT_FOUND
 */
int mbedtls_oid_get_cipher_alg( const mbedtls_asn1_buf *oid, mbedtls_cipher_type_t *cipher_alg );

/**
 * \brief          Translate encryption algorithm OID into cipher_type
 *
 * \param cipher_alg    cipher algorithm
 * \param oid      place to store ASN.1 OID string pointer
 * \param olen     length of the OID
 *
 * \return         0 if successful, or MBEDTLS_ERR_OID_NOT_FOUND
 */
int mbedtls_oid_get_oid_by_cipher_alg( mbedtls_cipher_type_t cipher_alg, const char **oid, size_t *olen );
#endif /* MBEDTLS_CIPHER_C */

#if defined(MBEDTLS_PKCS12_C)
/**
 * \brief          Translate PKCS#12 PBE algorithm OID into md_type and
 *                 cipher_type
 *
 * \param oid           OID to use
 * \param md_alg        place to store message digest algorithm
 * \param cipher_alg    place to store cipher algorithm
 *
 * \return         0 if successful, or MBEDTLS_ERR_OID_NOT_FOUND
 */
int mbedtls_oid_get_pkcs12_pbe_alg( const mbedtls_asn1_buf *oid, mbedtls_md_type_t *md_alg,
                            mbedtls_cipher_type_t *cipher_alg );
<<<<<<< HEAD
=======

>>>>>>> 1746188b
/**
 * \brief          Translate md_type and cipher_type into PKCS#12 PBE
 *                 algorithm OID
 *
 * \param md_alg        message digest algorithm
 * \param cipher_alg    cipher algorithm
 * \param oid           place to store ASN.1 OID string pointer
 * \param olen          length of the OID
 *
 * \return         0 if successful, or MBEDTLS_ERR_OID_NOT_FOUND
 */
int mbedtls_oid_get_oid_by_pkcs12_pbe_alg( mbedtls_md_type_t md_alg,
             mbedtls_cipher_type_t cipher_alg, const char **oid, size_t *olen );
<<<<<<< HEAD


/**
 * \brief          Translate PKCS#5 PBES1 algorithm OID into md_type and
 *                 cipher_type
 *
 * \param oid           OID to use
 * \param md_alg        place to store message digest algorithm
 * \param cipher_alg    place to store cipher algorithm
 *
 * \return         0 if successful, or MBEDTLS_ERR_OID_NOT_FOUND
 */
int mbedtls_oid_get_pkcs5_pbes1_alg( const mbedtls_asn1_buf *oid, mbedtls_md_type_t *md_alg,
                            mbedtls_cipher_type_t *cipher_alg );
/**
 * \brief          Translate md_type and cipher_type into PKCS#5 PBES1
 *                 algorithm OID
 *
 * \param md_alg        message digest algorithm
 * \param cipher_alg    cipher algorithm
 * \param oid           place to store ASN.1 OID string pointer
 * \param olen          length of the OID
 *
 * \return         0 if successful, or MBEDTLS_ERR_OID_NOT_FOUND
 */
int mbedtls_oid_get_oid_by_pkcs5_pbes1_alg( mbedtls_md_type_t md_alg,
             mbedtls_cipher_type_t cipher_alg, const char **oid, size_t *olen );
=======
>>>>>>> 1746188b
#endif /* MBEDTLS_PKCS12_C */

#if defined(MBEDTLS_PKCS5_C)
/**
 * \brief          Translate PKCS#5 PBES1 algorithm OID into md_type and
 *                 cipher_type
 *
 * \param oid           OID to use
 * \param md_alg        place to store message digest algorithm
 * \param cipher_alg    place to store cipher algorithm
 *
 * \return         0 if successful, or MBEDTLS_ERR_OID_NOT_FOUND
 */
int mbedtls_oid_get_pkcs5_pbes1_alg( const mbedtls_asn1_buf *oid, mbedtls_md_type_t *md_alg,
                            mbedtls_cipher_type_t *cipher_alg );
/**
 * \brief          Translate md_type and cipher_type into PKCS#5 PBES1
 *                 algorithm OID
 *
 * \param md_alg        message digest algorithm
 * \param cipher_alg    cipher algorithm
 * \param oid           place to store ASN.1 OID string pointer
 * \param olen          length of the OID
 *
 * \return         0 if successful, or MBEDTLS_ERR_OID_NOT_FOUND
 */
int mbedtls_oid_get_oid_by_pkcs5_pbes1_alg( mbedtls_md_type_t md_alg,
             mbedtls_cipher_type_t cipher_alg, const char **oid, size_t *olen );
#endif /* MBEDTLS_PKCS5_C */

#ifdef __cplusplus
}
#endif

#endif /* oid.h */<|MERGE_RESOLUTION|>--- conflicted
+++ resolved
@@ -276,11 +276,7 @@
  * Encryption algorithms
  */
 #define MBEDTLS_OID_DES_CBC                     MBEDTLS_OID_ISO_IDENTIFIED_ORG MBEDTLS_OID_OIW_SECSIG_ALG "\x07" /**< desCBC OBJECT IDENTIFIER ::= { iso(1) identified-organization(3) oiw(14) secsig(3) algorithms(2) 7 } */
-<<<<<<< HEAD
-#define MBEDTLS_OID_RC2_CBC                     MBEDTLS_OID_RSA_COMPANY "\x03\x02" /**< rc2-cbc OBJECT IDENTIFIER ::= { iso(1) member-body(2) -- us(840) rsadsi(113549) encryptionAlgorithm(3) 2 } */
-=======
 //#define MBEDTLS_OID_RC2_CBC                     MBEDTLS_OID_RSA_COMPANY "\x03\x02" /**< rc2-cbc OBJECT IDENTIFIER ::= { iso(1) member-body(2) -- us(840) rsadsi(113549) encryptionAlgorithm(3) 2 } */
->>>>>>> 1746188b
 #define MBEDTLS_OID_DES_EDE3_CBC                MBEDTLS_OID_RSA_COMPANY "\x03\x07" /**< des-ede3-cbc OBJECT IDENTIFIER ::= { iso(1) member-body(2) -- us(840) rsadsi(113549) encryptionAlgorithm(3) 7 } */
 #define MBEDTLS_OID_AES                         MBEDTLS_OID_NIST_ALG "\x01" /** aes OBJECT IDENTIFIER ::= { joint-iso-itu-t(2) country(16) us(840) organization(1) gov(101) csor(3) nistAlgorithm(4) 1 } */
 #define MBEDTLS_OID_AES128_CBC                  MBEDTLS_OID_AES "\x02" /** id-aes128-cbc     OBJECT IDENTIFIER ::= { aes 2 } */
@@ -672,10 +668,7 @@
  */
 int mbedtls_oid_get_pkcs12_pbe_alg( const mbedtls_asn1_buf *oid, mbedtls_md_type_t *md_alg,
                             mbedtls_cipher_type_t *cipher_alg );
-<<<<<<< HEAD
-=======
-
->>>>>>> 1746188b
+
 /**
  * \brief          Translate md_type and cipher_type into PKCS#12 PBE
  *                 algorithm OID
@@ -689,9 +682,9 @@
  */
 int mbedtls_oid_get_oid_by_pkcs12_pbe_alg( mbedtls_md_type_t md_alg,
              mbedtls_cipher_type_t cipher_alg, const char **oid, size_t *olen );
-<<<<<<< HEAD
-
-
+#endif /* MBEDTLS_PKCS12_C */
+
+#if defined(MBEDTLS_PKCS5_C)
 /**
  * \brief          Translate PKCS#5 PBES1 algorithm OID into md_type and
  *                 cipher_type
@@ -717,36 +710,6 @@
  */
 int mbedtls_oid_get_oid_by_pkcs5_pbes1_alg( mbedtls_md_type_t md_alg,
              mbedtls_cipher_type_t cipher_alg, const char **oid, size_t *olen );
-=======
->>>>>>> 1746188b
-#endif /* MBEDTLS_PKCS12_C */
-
-#if defined(MBEDTLS_PKCS5_C)
-/**
- * \brief          Translate PKCS#5 PBES1 algorithm OID into md_type and
- *                 cipher_type
- *
- * \param oid           OID to use
- * \param md_alg        place to store message digest algorithm
- * \param cipher_alg    place to store cipher algorithm
- *
- * \return         0 if successful, or MBEDTLS_ERR_OID_NOT_FOUND
- */
-int mbedtls_oid_get_pkcs5_pbes1_alg( const mbedtls_asn1_buf *oid, mbedtls_md_type_t *md_alg,
-                            mbedtls_cipher_type_t *cipher_alg );
-/**
- * \brief          Translate md_type and cipher_type into PKCS#5 PBES1
- *                 algorithm OID
- *
- * \param md_alg        message digest algorithm
- * \param cipher_alg    cipher algorithm
- * \param oid           place to store ASN.1 OID string pointer
- * \param olen          length of the OID
- *
- * \return         0 if successful, or MBEDTLS_ERR_OID_NOT_FOUND
- */
-int mbedtls_oid_get_oid_by_pkcs5_pbes1_alg( mbedtls_md_type_t md_alg,
-             mbedtls_cipher_type_t cipher_alg, const char **oid, size_t *olen );
 #endif /* MBEDTLS_PKCS5_C */
 
 #ifdef __cplusplus
