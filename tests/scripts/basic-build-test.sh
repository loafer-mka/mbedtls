--- conflicted
+++ resolved
@@ -38,10 +38,7 @@
 # Step 1 - Make and instrumented build for code coverage
 export CFLAGS=' --coverage -g3 -O0 '
 make clean
-<<<<<<< HEAD
-=======
 scripts/config.pl full
->>>>>>> 1ed9f99e
 make
 
 
