--- conflicted
+++ resolved
@@ -188,26 +188,6 @@
 
         if( s2 - s1 >= 9 && memcmp( s1, "DEK-Info:", 9 ) == 0 )
         {
-<<<<<<< HEAD
-                unsigned char cipher_name[ 32 ];
-                const unsigned char *tmp1 = s1 + 9;
-                unsigned char *tmp2 = cipher_name;
-
-                while ( tmp1 < s2 && ' ' == *tmp1 ) tmp1++;
-                while ( tmp1 < s2 && tmp2 < cipher_name+sizeof(cipher_name)-1
-                        && ',' != *tmp1 && ' ' < *tmp1 ) *tmp2++ = *tmp1++;
-                *tmp2 = '\0';
-                s1 = tmp1 + ( ',' == *tmp1 ? 1 : 0 ); /* skip comma */
-
-                cipher_info = mbedtls_cipher_info_from_string( (const char*)cipher_name );
-                if ( NULL != cipher_info ) {
-                    iv_len = cipher_info->iv_size;
-                    if ( 0 == iv_len ) iv_len = cipher_info->block_size;
-                    if( s2 - s1 < (unsigned)iv_len*2 || pem_get_iv( s1, pem_iv, iv_len) != 0 )
-                        return( MBEDTLS_ERR_PEM_INVALID_ENC_IV );
-                    s1 += iv_len*2;
-                }
-=======
             unsigned char cipher[ 32 ];
             const unsigned char *tmp1 = s1 + 9;
             unsigned char *tmp2 = cipher;
@@ -230,7 +210,6 @@
                 }
                 s1 += iv_len*2;
             }
->>>>>>> 1746188b
         }
 
         if( NULL == cipher_info )
@@ -283,28 +262,16 @@
             mbedtls_cipher_setup( &cipher_ctx, cipher_info );
 
             if( ( ret = mbedtls_pem_pbkdf1( cipher_key, cipher_info->key_bitlen/8,
-<<<<<<< HEAD
-                                            pem_iv, pwd, pwdlen ) ) != 0 )
-                goto cipher_exit;
-
-            if( ( ret = mbedtls_cipher_setkey( &cipher_ctx, cipher_key,
-                                   cipher_info->key_bitlen, MBEDTLS_DECRYPT ) ) != 0 )
-=======
                             pem_iv, pwd, pwdlen ) ) != 0 )
                 goto cipher_exit;
 
             if( ( ret = mbedtls_cipher_setkey( &cipher_ctx, cipher_key,
                             cipher_info->key_bitlen, MBEDTLS_DECRYPT ) ) != 0 )
->>>>>>> 1746188b
                 goto cipher_exit;
 
             /* encrypted buffer is padded, so in-place decrypting is OK */
             ret = mbedtls_cipher_crypt( &cipher_ctx, pem_iv, iv_len,
-<<<<<<< HEAD
-                                        buf, len, buf, &len );
-=======
                             buf, len, buf, &len );
->>>>>>> 1746188b
 
             /* on wrong (misaligned) length */
             if ( MBEDTLS_ERR_CIPHER_BAD_INPUT_DATA == ret )
